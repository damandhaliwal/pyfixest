use ndarray::{Array1, Array2, ArrayView2};
use numpy::IntoPyArray;
use numpy::{PyArray1, PyReadonlyArray2};
use pyo3::exceptions::PyValueError;
use pyo3::prelude::*;
use thiserror::Error;


#[derive(Debug, Error)]
enum CollinearityError {
    #[error("Input matrix must be square, got {rows}x{cols}")]
    NonSquareMatrix { rows: usize, cols: usize },

    #[error("Tolerance must be positive and finite, got {value}")]
    InvalidTolerance { value: f64 },
}


/// Detect collinear (linearly dependent) columns in a symmetric matrix.
///
/// Parameters
/// ----------
/// x : ndarray-like of shape (p, p), dtype float64
///     Symmetric (Gram) matrix `X.T @ X`.
/// tol : float
///     Multicollinearity threshold.
///
/// Returns
/// -------
/// mask : ndarray of bool, shape (p,)
///     Boolean indicator of collinear columns
/// n_excl : int
///     Number of columns flagged as collinear
/// all_collinear : bool
///     `True` if all columns are collinear.
///
<<<<<<< HEAD
/// Raises
/// ------
/// CollinearityError
///     * ``InvalidTolerance`` – when ``tol <= 0``.
///     * ``NonSquareMatrix`` – when the input is not square.
=======
/// * `x` - Input matrix (must be square, typically X'X in a regression model, where X is the N x k design matrix)
/// * `tol` - Tolerance for detecting collinearity (smaller values require closer to exact linear dependence)
>>>>>>> 3551cc7d
///
/// Notes
/// -----
///
/// The detection order depends on the original column ordering; an
/// order-independent variant would add **column pivoting** (choose, at each
/// step, the remaining column with the largest residual variance).

fn find_collinear_variables_impl(
    x: ArrayView2<f64>,
    tol: f64,
) -> Result<(Array1<bool>, usize, bool), CollinearityError> {
    // Validate tolerance
    if tol <= 0.0 {
        return Err(CollinearityError::InvalidTolerance { value: tol });
    }


    let k = x.ncols();
    if !x.is_square() {
        return Err(CollinearityError::NonSquareMatrix {rows: x.nrows(), cols: k})
    }

    let mut r = Array2::<f64>::zeros((k, k));
    let mut id_excl = vec![false; k];
    let mut n_excl = 0usize;

    for j in 0..k {
        let mut r_jj = x[(j,j)];
        for k in 0..j {
            if id_excl[k] { continue; }
            let r_kj = r[(k,j)];
            r_jj -= r_kj * r_kj;
        }

        if r_jj < tol {
            id_excl[j] = true;
            n_excl += 1;
            if n_excl == k {
                let arr = Array1::from_vec(id_excl);
                return Ok((arr, n_excl, true));
            }
            continue;
        }

        let rjj_sqrt = r_jj.sqrt();
        r[(j,j)] = rjj_sqrt;

        for i in (j+1)..k {
            let mut value = x[(i,j)];
            for k in 0..j {
                if id_excl[k] { continue; }
                value -= r[(k,i)] * r[(k,j)];
            }
            r[(j,i)] = value / rjj_sqrt;
        }
    }

    let arr = Array1::from_vec(id_excl);
    Ok((arr, n_excl, false))
}

/// Detect collinear (linearly dependent) columns in a square matrix.
///
/// Uses a Cholesky-based algorithm to identify variables (columns) that are collinear or nearly collinear,
/// based on a user-specified tolerance.
///
/// Parameters
/// ----------
/// x : numpy.ndarray (float64)
///     A square 2D array (n x n) whose columns will be checked for collinearity.
/// tol : float, optional
///     Threshold below which a variable is considered collinear (default is 1e-10).
///
/// Returns
/// -------
/// mask : numpy.ndarray (bool)
///     Boolean array of length `n`. `True` indicates that the column is collinear and should be excluded.
/// n_excluded : int
///     Number of columns detected as collinear.
/// all_collinear : bool
///     `True` if all columns are collinear (e.g., zero or singular matrix), else `False`.
///
/// Raises
/// ------
/// ValueError
///     If the input matrix is not square, or if the tolerance is not positive.
///
/// Notes: This function is a translation of Laurent Bergé's c++ implementation in
/// the fixest package.

#[pyfunction]
#[pyo3(signature = (x, tol=1e-10))]
pub fn _find_collinear_variables_rs(
    py: Python,
    x: PyReadonlyArray2<f64>,
    tol: f64,
) -> PyResult<(Py<PyArray1<bool>>, usize, bool)> {
    let x = x.as_array();
    // Call the implementation and convert any errors to Python ValueError
    match find_collinear_variables_impl(x, tol) {
        Ok((arr, n_excl, flag)) => Ok((arr.into_pyarray(py).to_owned(), n_excl, flag)),
        Err(err) => {
            // Convert Rust errors to Python ValueError
            Err(PyValueError::new_err(err.to_string()))
        }
    }
}<|MERGE_RESOLUTION|>--- conflicted
+++ resolved
@@ -34,16 +34,8 @@
 /// all_collinear : bool
 ///     `True` if all columns are collinear.
 ///
-<<<<<<< HEAD
-/// Raises
-/// ------
-/// CollinearityError
-///     * ``InvalidTolerance`` – when ``tol <= 0``.
-///     * ``NonSquareMatrix`` – when the input is not square.
-=======
 /// * `x` - Input matrix (must be square, typically X'X in a regression model, where X is the N x k design matrix)
 /// * `tol` - Tolerance for detecting collinearity (smaller values require closer to exact linear dependence)
->>>>>>> 3551cc7d
 ///
 /// Notes
 /// -----
