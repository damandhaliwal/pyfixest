--- conflicted
+++ resolved
@@ -1,10 +1,6 @@
 # note: R, fixest, sandwich, broom are installed via conda
 install.packages(
-<<<<<<< HEAD
-   c('did2s', 'reticulate', 'ivDiag'),
-=======
     c('did2s', 'reticulate', 'ivDiag'),
->>>>>>> 4640028f
     repos='https://cran.rstudio.com'
 );
 install.packages(
