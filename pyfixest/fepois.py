import pyhdfe
import numpy as np
import pandas as pd
import warnings

from typing import Union, List, Dict
from formulaic import model_matrix
from pyfixest.feols import Feols, _check_vcov_input, _deparse_vcov_input
from pyfixest.ssc_utils import get_ssc
from pyfixest.exceptions import (
    VcovTypeNotSupportedError,
    NanInClusterVarError,
    NonConvergenceError,
    NotImplementedError,
)


class Fepois(Feols):

    """
    Class to estimate Poisson Regressions. Inherits from Feols. The following methods are overwritten: `get_fit()`.
    """

    def __init__(self, Y, X, fe, weights, drop_singletons, maxiter=25, tol=1e-08):
        """
        Args:
            Y (np.array): dependent variable. two-dimensional np.array
            Z (np.array): independent variables. two-dimensional np.array
            fe (np.array): fixed effects. two dimensional np.array or None
            weights (np.array): weights. one dimensional np.array or None
            drop_singletons (bool): whether to drop singleton fixed effects
            maxiter (int): maximum number of iterations for the IRLS algorithm
            tol (float): tolerance level for the convergence of the IRLS algorithm
        """

        super().__init__(Y=Y, X=X, Z=X, weights=weights)

        # input checks
        _fepois_input_checks(fe, drop_singletons, tol, maxiter)

        self.fe = fe
        self.maxiter = maxiter
        self.tol = tol
        self._drop_singletons = drop_singletons
        self._method = "fepois"

        if self.fe is not None:
            self._has_fixef = True
        else:
            self._has_fixef = False

        # check if Y is a weakly positive integer
        self.Y = _to_integer(self.Y)
        # check that self.Y is a weakly positive integer
        if np.any(self.Y < 0):
            raise ValueError("The dependent variable must be a weakly positive integer.")


    def get_fit(self) -> None:
        """
        Fit a Poisson Regression Model via Iterated Weighted Least Squares

        Args:
            tol (float): tolerance level for the convergence of the IRLS algorithm
            maxiter (int): maximum number of iterations for the IRLS algorithm. 25 by default.
        Returns:
            None
        Attributes:
            beta_hat (np.array): estimated coefficients
            Y_hat (np.array): estimated dependent variable
            u_hat (np.array): estimated residuals
            weights (np.array): weights (from the last iteration of the IRLS algorithm)
            X (np.array): demeaned independent variables (from the last iteration of the IRLS algorithm)
            Z (np.array): demeaned independent variables (from the last iteration of the IRLS algorithm)
            Y (np.array): demeaned dependent variable (from the last iteration of the IRLS algorithm)

        """

        self._check_for_separation()

        Y = self.Y
        X = self.X
        fe = self.fe

        # print(Y.shape, X.shape, fe.shape)

        def _update_w(Xbeta):
            """
            Implements the updating function for the weights in the IRLS algorithm.
            Uses the softmax for numerical stability.
            Args:
                Xbeta (np.array): Xbeta from the last iteration of the IRLS algorithm
            Returns:
                w (np.array): updated weights
            """
            expXbeta = np.exp(Xbeta - np.max(Xbeta))
            return expXbeta / np.sum(expXbeta)

        def _update_Z(Y, Xbeta):
            return (Y - np.exp(Xbeta)) / np.exp(Xbeta) + Xbeta

        # starting values: http://sfb649.wiwi.hu-berlin.de/fedc_homepage/xplore/ebooks/html/spm/spmhtmlnode27.html
        # reference:  McCullagh, P. & Nelder, J. A. ( 1989). Generalized Linear Models,
        #  Vol. 37 of Monographs on Statistics and Applied Probability, 2 edn, Chapman and Hall, London.
        Xbeta = np.log(np.repeat(np.mean(Y, axis=0), self.N).reshape((self.N, 1)))
        w = _update_w(Xbeta)
        Z = _update_Z(Y=Y, Xbeta=Xbeta)

        delta = np.ones((X.shape[1]))

        X2 = X
        Z2 = Z

        algorithm = pyhdfe.create(
<<<<<<< HEAD
            ids=fe, residualize_method="map", drop_singletons=self._drop_singletons
        )
=======
            ids=fe,
            residualize_method='map',
            drop_singletons=self._drop_singletons
        )

        for x in range(self.maxiter):
>>>>>>> 83af96df

        for x in range(self.maxiter):
            # Step 1: weighted demeaning
            ZX = np.concatenate([Z2, X2], axis=1)

            if fe is not None:
<<<<<<< HEAD
                if (
                    self._drop_singletons == True
                    and algorithm.singletons != 0
                    and algorithm.singletons is not None
                ):
                    print(
                        algorithm.singletons,
                        "columns are dropped due to singleton fixed effects.",
                    )
                    dropped_singleton_indices = np.where(algorithm._singleton_indices)[
                        0
                    ].tolist()
=======
                if self._drop_singletons == True and algorithm.singletons != 0 and algorithm.singletons is not None:
                    print(algorithm.singletons, "columns are dropped due to singleton fixed effects.")
                    dropped_singleton_indices = np.where(algorithm._singleton_indices)[0].tolist()
>>>>>>> 83af96df
                    na_index += dropped_singleton_indices
                ZX_d = algorithm.residualize(ZX, w)
            else:
                ZX_d = ZX

            Z_d = ZX_d[:, 0].reshape((self.N, 1))
            X_d = ZX_d[:, 1:]

            WX_d = np.sqrt(w) * X_d
            WZ_d = np.sqrt(w) * Z_d

            XdWXd = WX_d.transpose() @ WX_d
            XdWZd = WX_d.transpose() @ WZ_d

            delta_new = np.linalg.solve(XdWXd, XdWZd)
            e_new = Z_d - X_d @ delta_new

            Xbeta_new = Z - e_new
            w_u = _update_w(Xbeta_new)
            Z_u = _update_Z(Y=Y, Xbeta=Xbeta_new)

            stop_iterating = np.sqrt(np.sum((delta - delta_new) ** 2)) < self.tol

            # update
            delta = delta_new
            Z2 = Z_d + Z_u - Z
            X2 = X_d
            Z = Z_u
            w_old = w.copy()
            w = w_u
            Xbeta = Xbeta_new

            if stop_iterating:
                break
            if x == self.maxiter:
                raise NonConvergenceError(
                    "The IRLS algorithm did not converge. Try to increase the maximum number of iterations."
                )

        self.beta_hat = delta.flatten()
        self.Y_hat_response = np.exp(Xbeta)
        self.Y_hat_link = Xbeta
        self.u_hat = e_new
        # (Y - self.Y_hat)
        # needed for the calculation of the vcov

        # updat for inference
        self.weights = w_old
        # if only one dim
        if self.weights.ndim == 1:
            self.weights = self.weights.reshape((self.N, 1))

        self.X = X_d
        self.Z = X_d
        self.ZX = ZX

        self.tZX = np.transpose(self.Z) @ self.X
        self.tZXinv = np.linalg.inv(self.tZX)
        self.Xbeta = Xbeta

    def get_vcov(self, vcov: Union[str, Dict[str, str], List[str]]) -> None:
        """
        Compute covariance matrices for an estimated regression model.

        Parameters
        ----------
        vcov : Union[str, Dict[str, str], List[str]]
            A string or dictionary specifying the type of variance-covariance matrix to use for inference.
            If a string, can be one of "iid", "hetero", "HC1", "HC2", "HC3".
            If a dictionary, it should have the format {"CRV1":"clustervar"} for CRV1 inference
            or {"CRV3":"clustervar"} for CRV3 inference.
            Note that CRV3 inference is currently not supported with arbitrary fixed effects and IV estimation.

        Raises
        ------
        AssertionError
            If vcov is not a dict, string, or list.
        AssertionError
            If vcov is a dict and the key is not "CRV1" or "CRV3".
        AssertionError
            If vcov is a dict and the value is not a string.
        AssertionError
            If vcov is a dict and the value is not a column in the data.
        AssertionError
            CRV3 currently not supported with arbitrary fixed effects
        AssertionError
            If vcov is a list and it does not contain strings.
        AssertionError
            If vcov is a list and it does not contain columns in the data.
        AssertionError
            If vcov is a string and it is not one of "iid", "hetero", "HC1", "HC2", or "HC3".


        Returns
        -------
        None

        """

        _check_vcov_input(vcov, self._data)

        (
            self.vcov_type,
            self.vcov_type_detail,
            self.is_clustered,
            self.clustervar,
        ) = _deparse_vcov_input(vcov, self._has_fixef, self._is_iv)

        # compute vcov
        WX = self.weights * self.X
        bread = np.linalg.inv(self.X.transpose() @ WX)

        if self.vcov_type == "iid":
            raise NotImplementedError(
                "iid inference is not supported for non-linear models."
            )

            self.ssc = get_ssc(
                ssc_dict=self._ssc_dict,
                N=self.N,
                k=self.k,
                G=1,
                vcov_sign=1,
                vcov_type="iid",
            )

            # only relevant factor for iid in ssc: fixef.K
            sigma2 = np.sum(self.weights * (self.u_hat**2)) / (self.N - 1)
            self.vcov = self.ssc * bread * sigma2

        elif self.vcov_type == "hetero":
            if self.vcov_type_detail in ["HC2", "HC3"]:
                raise NotImplementedError(
                    "HC2 and HC3 are not implemented for non-linear models."
                )

            self.ssc = get_ssc(
                ssc_dict=self._ssc_dict,
                N=self.N,
                k=self.k,
                G=1,
                vcov_sign=1,
                vcov_type="hetero",
            )

            Sigma = self.u_hat**2
            meat = WX.transpose() @ (Sigma * WX)

            self.vcov = self.ssc * bread @ meat @ bread

        elif self.vcov_type == "CRV":
            cluster_df = self._data[self.clustervar]
            # if there are missings - delete them!

            if cluster_df.dtype != "category":
                cluster_df = pd.Categorical(cluster_df)

            if cluster_df.isna().any():
                raise NanInClusterVarError(
                    "CRV inference not supported with missing values in the cluster variable."
                    "Please drop missing values before running the regression."
                )

            _, clustid = pd.factorize(cluster_df)

            self.G = len(clustid)

            self.ssc = get_ssc(
                ssc_dict=self._ssc_dict,
                N=self.N,
                k=self.k,
                G=self.G,
                vcov_sign=1,
                vcov_type="CRV",
            )

            if self.vcov_type_detail == "CRV1":
                k = self.X.shape[1]
                meat = np.zeros((k, k))

                for g in range(self.G):
                    WX_g = WX[np.where(cluster_df == g)]
                    u_g = self.u_hat[np.where(cluster_df == g)]
                    meat_g = WX_g.transpose() @ u_g @ u_g.transpose() @ WX_g
                    meat += meat_g

                self.vcov = self.ssc * bread @ meat @ bread

            else:
                raise NotImplementedError(
                    "CRV3 inference is not supported for non-linear models."
                )

    def predict(self, data: Union[None, pd.DataFrame] = None, type="link") -> np.array:
        """
        Return a flat np.array with predicted values of the regression model.
        Args:
            data (Union[None, pd.DataFrame], optional): A pd.DataFrame with the data to be used for prediction.
                If None (default), uses the data used for fitting the model.
            type (str, optional): The type of prediction to be computed. Either "response" (default) or "link".
                If type="response", then the output is at the level of the response variable, i.e. it is the expected predictor E(Y|X).
                If "link", then the output is at the level of the explanatory variables, i.e. the linear predictor X @ beta.

        """

        if type not in ["response", "link"]:
            raise ValueError("type must be one of 'response' or 'link'.")

        if data is None:
            y_hat = self.Xbeta

        else:
            fml_linear, _ = self._fml.split("|")
            _, X = model_matrix(fml_linear, data)
            X = X.drop("Intercept", axis=1)

            y_hat = X @ self.beta_hat

        if type == "link":
            if self._method == "fepois":
                y_hat = np.exp(y_hat)

        return y_hat.flatten()

    def _check_for_separation(self, check="fe"):
        """
        Check for separation of Poisson Regression. For details, see the pplmhdfe documentation on
        separation checks. Currently, only the "fe" check is implemented.

        Args:
            type: type of separation check. Currently, only "fe" is supported.
        Returns:
            None
        Updates the following attributes (if columns are dropped):
            Y (np.array): dependent variable
            X (np.array): independent variables
            Z (np.array): independent variables
            fe (np.array): fixed effects
            N (int): number of observations
        Creates the following attributes
            separation_na (np.array): indices of dropped observations due to separation
        """

        if check == "fe":
            if not self._has_fixef:
                pass

            else:
                Y_help = pd.Series(np.where(self.Y.flatten() > 0, 1, 0))
                fe = pd.DataFrame(self.fe)
                fe_combined = fe.apply(lambda row: "-".join(row.astype(str)), axis=1)

                ctab = pd.crosstab(Y_help, fe_combined)
                null_column = ctab.xs(0)
                # fixed effect "nested" in Y == 0. cond 1: fixef combi only in nested in specific value of Y. cond 2: fixef combi only in nested in Y == 0
                sep_candidate = (np.sum(ctab > 0, axis=0).values == 1) & (
                    null_column > 0
                ).values.flatten()
                droplist = ctab.xs(0)[sep_candidate].index.tolist()

                if len(droplist) > 0:
                    self.separation_na = np.where(fe_combined.isin(droplist))[0]
                    n_separation_na = len(self.separation_na)

                    self.Y = np.delete(self.Y, self.separation_na, axis=0)
                    self.X = np.delete(self.X, self.separation_na, axis=0)
                    # self.Z = np.delete(self.Z, self.separation_na, axis = 0)
                    self.fe = np.delete(self.fe, self.separation_na, axis=0)

                    self.N = self.Y.shape[0]
                    warnings.warn(
                        str(n_separation_na)
                        + " observations removed because of only 0 outcomes."
                    )

                else:
                    self.separation_na = None

        else:
            raise NotImplementedError(
                "Separation check via " + check + " is not implemented yet."
            )


def _fepois_input_checks(fe, drop_singletons, tol, maxiter):
    # fe must be np.array of dimension 2 or None
    if fe is not None:
        if not isinstance(fe, np.ndarray):
            raise AssertionError("fe must be a numpy array.")
        if fe.ndim != 2:
            raise AssertionError("fe must be a numpy array of dimension 2.")
    # drop singletons must be logical
    if not isinstance(drop_singletons, bool):
        raise AssertionError("drop_singletons must be logical.")
    # tol must be numeric and between 0 and 1
    if not isinstance(tol, (int, float)):
        raise AssertionError("tol must be numeric.")
    if tol <= 0 or tol >= 1:
        raise AssertionError("tol must be between 0 and 1.")
    # maxiter must be integer and greater than 0
    if not isinstance(maxiter, int):
        raise AssertionError("maxiter must be integer.")
    if maxiter <= 0:
<<<<<<< HEAD
        raise AssertionError("maxiter must be greater than 0.")

def _to_integer(x):
    if x.dtype == int:
        return x
    else:
        try:
            x = x.astype(np.int64)
            return x
        except ValueError:
            raise ValueError("Conversion of the dependent variable to integer is not possible. Please do so manually.")
=======
        raise AssertionError("maxiter must be greater than 0.")
>>>>>>> 83af96df
<|MERGE_RESOLUTION|>--- conflicted
+++ resolved
@@ -112,24 +112,20 @@
         Z2 = Z
 
         algorithm = pyhdfe.create(
-<<<<<<< HEAD
-            ids=fe, residualize_method="map", drop_singletons=self._drop_singletons
-        )
-=======
             ids=fe,
             residualize_method='map',
             drop_singletons=self._drop_singletons
         )
 
-        for x in range(self.maxiter):
->>>>>>> 83af96df
+        algorithm = pyhdfe.create(
+            ids=fe, residualize_method="map", drop_singletons=self._drop_singletons
+        )
 
         for x in range(self.maxiter):
             # Step 1: weighted demeaning
             ZX = np.concatenate([Z2, X2], axis=1)
 
             if fe is not None:
-<<<<<<< HEAD
                 if (
                     self._drop_singletons == True
                     and algorithm.singletons != 0
@@ -142,11 +138,6 @@
                     dropped_singleton_indices = np.where(algorithm._singleton_indices)[
                         0
                     ].tolist()
-=======
-                if self._drop_singletons == True and algorithm.singletons != 0 and algorithm.singletons is not None:
-                    print(algorithm.singletons, "columns are dropped due to singleton fixed effects.")
-                    dropped_singleton_indices = np.where(algorithm._singleton_indices)[0].tolist()
->>>>>>> 83af96df
                     na_index += dropped_singleton_indices
                 ZX_d = algorithm.residualize(ZX, w)
             else:
@@ -450,7 +441,6 @@
     if not isinstance(maxiter, int):
         raise AssertionError("maxiter must be integer.")
     if maxiter <= 0:
-<<<<<<< HEAD
         raise AssertionError("maxiter must be greater than 0.")
 
 def _to_integer(x):
@@ -461,7 +451,4 @@
             x = x.astype(np.int64)
             return x
         except ValueError:
-            raise ValueError("Conversion of the dependent variable to integer is not possible. Please do so manually.")
-=======
-        raise AssertionError("maxiter must be greater than 0.")
->>>>>>> 83af96df
+            raise ValueError("Conversion of the dependent variable to integer is not possible. Please do so manually.")